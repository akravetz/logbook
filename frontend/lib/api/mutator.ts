--- conflicted
+++ resolved
@@ -4,13 +4,6 @@
 
 const baseURL = process.env.NEXT_PUBLIC_API_URL || "http://localhost:8080"
 logger.debug("🌐 API Client Configuration:", {
-  baseURL,
-  NEXT_PUBLIC_API_URL: process.env.NEXT_PUBLIC_API_URL,
-  NODE_ENV: process.env.NODE_ENV,
-})
-
-const baseURL = process.env.NEXT_PUBLIC_API_URL || "http://localhost:8080"
-console.log("🌐 API Client Configuration:", {
   baseURL,
   NEXT_PUBLIC_API_URL: process.env.NEXT_PUBLIC_API_URL,
   NODE_ENV: process.env.NODE_ENV,
@@ -25,11 +18,7 @@
   async (config) => {
     const session = await getSession()
 
-<<<<<<< HEAD
-    console.log("📤 API Request Interceptor:", {
-=======
     logger.debug("📤 API Request Interceptor:", {
->>>>>>> 5627d17e
       url: config.url,
       method: config.method,
       baseURL: config.baseURL,
@@ -39,21 +28,13 @@
 
     if (session?.sessionToken) {
       config.headers.Authorization = `Bearer ${session.sessionToken}`
-<<<<<<< HEAD
-      console.log("🔑 Added Authorization header to request")
-=======
       logger.debug("🔑 Added Authorization header to request")
->>>>>>> 5627d17e
     }
 
     return config
   },
   (error) => {
-<<<<<<< HEAD
-    console.error("❌ Request interceptor error:", error)
-=======
     logger.error("❌ Request interceptor error:", error)
->>>>>>> 5627d17e
     return Promise.reject(error)
   }
 )
@@ -61,11 +42,7 @@
 // Add a response interceptor to handle authentication errors
 AXIOS_INSTANCE.interceptors.response.use(
   (response) => {
-<<<<<<< HEAD
-    console.log("📥 API Response Success:", {
-=======
     logger.debug("📥 API Response Success:", {
->>>>>>> 5627d17e
       url: response.config.url,
       status: response.status,
       statusText: response.statusText,
@@ -73,11 +50,7 @@
     return response
   }, // Pass through successful responses
   async (error: AxiosError) => {
-<<<<<<< HEAD
-    console.error("📥 API Response Error:", {
-=======
     logger.error("📥 API Response Error:", {
->>>>>>> 5627d17e
       url: error.config?.url,
       status: error.response?.status,
       statusText: error.response?.statusText,
@@ -87,11 +60,7 @@
 
     // If we get a 401, the session has expired - force sign out
     if (error.response?.status === 401) {
-<<<<<<< HEAD
-      console.error("🔒 Session expired, forcing sign out")
-=======
       logger.error("🔒 Session expired, forcing sign out")
->>>>>>> 5627d17e
       await signOut({ callbackUrl: "/" })
     }
 
