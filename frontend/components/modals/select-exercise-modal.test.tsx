import { render, screen, waitFor } from '@testing-library/react'
import userEvent from '@testing-library/user-event'
import { useSession } from 'next-auth/react'
import { QueryClient, QueryClientProvider } from '@tanstack/react-query'
import { useWorkoutStore } from '@/lib/stores/workout-store'
import { useUIStore } from '@/lib/stores/ui-store'
import { useCacheUtils } from '@/lib/cache-tags'
import {
  useUpsertExerciseExecutionApiV1WorkoutsWorkoutIdExerciseExecutionsExerciseIdPut
} from '@/lib/api/generated'
<<<<<<< HEAD
import { useTaggedSearchExercises } from '@/lib/hooks/use-tagged-queries'
import { useExerciseDataCache } from '@/lib/search/exercise-data-cache'
=======
import { useFuzzyExerciseSearch } from '@/lib/hooks/use-fuzzy-exercise-search'
>>>>>>> 4820a7bb
import { SelectExerciseModal } from './select-exercise-modal'
import {
  createMockWorkout,
  createMockExercise,
  createMockExerciseSearchResults,
  createMockExerciseExecution
} from '@/lib/test-factories'
import type { MockMutation } from '@/lib/test-utils'

// Mock all dependencies
jest.mock('next-auth/react')
jest.mock('@/lib/stores/workout-store')
jest.mock('@/lib/stores/ui-store')
jest.mock('@/lib/cache-tags')
jest.mock('@/lib/api/generated')
<<<<<<< HEAD
jest.mock('@/lib/hooks/use-tagged-queries')
jest.mock('@/lib/search/exercise-data-cache')
=======
jest.mock('@/lib/hooks/use-fuzzy-exercise-search')
>>>>>>> 4820a7bb
jest.mock('sonner', () => ({
  toast: {
    error: jest.fn(),
    success: jest.fn(),
    info: jest.fn(),
  }
}))

// Create a test QueryClient
const createTestQueryClient = () => new QueryClient({
  defaultOptions: {
    queries: {
      retry: false, // Don't retry in tests
      staleTime: Infinity, // Prevent background refetches
    },
  },
})

// Custom render function with providers
const renderWithProviders = (ui: React.ReactElement) => {
  const queryClient = createTestQueryClient()
  return render(
    <QueryClientProvider client={queryClient}>
      {ui}
    </QueryClientProvider>
  )
}

const mockMutation: MockMutation = {
  mutateAsync: jest.fn(),
  mutate: jest.fn(),
  isPending: false,
  isError: false,
  error: null,
}

const mockWorkoutStore = {
  activeWorkout: createMockWorkout({ id: 1, exercise_executions: [] }),
  addOptimisticExercise: jest.fn().mockReturnValue('temp-12345'),
  reconcileExerciseExecution: jest.fn(),
  cleanupFailedOperations: jest.fn(),
}

const mockUIStore = {
  modals: { selectExercise: true },
  closeAllModals: jest.fn(),
  openAddNewExerciseModal: jest.fn(),
}

const mockCacheUtils = {
  invalidateWorkoutData: jest.fn(),
}

const mockSearchResults = createMockExerciseSearchResults([
  createMockExercise({ id: 1, name: 'Bench Press', body_part: 'chest' }),
  createMockExercise({ id: 2, name: 'Squat', body_part: 'legs' }),
])

describe('Exercise Selection User Workflow', () => {
  beforeEach(() => {
    jest.clearAllMocks()

    // Mock next-auth session
    ;(useSession as jest.Mock).mockReturnValue({
      data: {
        userId: '1',
        sessionToken: 'test-token',
        user: {
          name: 'Test User',
          email: 'test@example.com'
        }
      },
      status: 'authenticated'
    })

<<<<<<< HEAD
    // Mock exercise data cache
    ;(useExerciseDataCache as jest.Mock).mockReturnValue({
      data: [
        createMockExercise({ id: 1, name: 'Bench Press', body_part: 'chest' }),
        createMockExercise({ id: 2, name: 'Squat', body_part: 'legs' }),
      ],
      isLoading: false,
      error: null,
      refetch: jest.fn()
    })
=======
    // Exercise data is now handled by useFuzzyExerciseSearch mock below
>>>>>>> 4820a7bb

    ;(useWorkoutStore as jest.Mock).mockReturnValue(mockWorkoutStore)
    ;(useUIStore as jest.Mock).mockReturnValue(mockUIStore)
    ;(useCacheUtils as jest.Mock).mockReturnValue(mockCacheUtils)
    ;(useUpsertExerciseExecutionApiV1WorkoutsWorkoutIdExerciseExecutionsExerciseIdPut as jest.Mock).mockReturnValue(mockMutation)
    ;(useFuzzyExerciseSearch as jest.Mock).mockReturnValue({
      data: {
        items: [
          createMockExercise({ id: 1, name: 'Bench Press', body_part: 'chest' }),
          createMockExercise({ id: 2, name: 'Squat', body_part: 'legs' }),
        ],
        total: 2,
        page: 1,
        size: 50,
        pages: 1,
      },
      isLoading: false,
    })
  })

  describe('Successful Exercise Addition', () => {
    it('shows exercise immediately when selected and closes modal', async () => {
      const user = userEvent.setup()

      renderWithProviders(<SelectExerciseModal />)

      // Find and click an exercise
      const benchPressButton = screen.getByRole('button', { name: /bench press/i })
      await user.click(benchPressButton)

      // Should immediately add optimistic exercise
      expect(mockWorkoutStore.addOptimisticExercise).toHaveBeenCalledWith({
        id: 1,
        name: 'Bench Press',
        body_part: 'chest',
        modality: 'BARBELL'
      })

      // Should close modal immediately (no waiting)
      expect(mockUIStore.closeAllModals).toHaveBeenCalled()

      // Should start background API call
      expect(mockMutation.mutate).toHaveBeenCalledWith({
        workoutId: 1,
        exerciseId: 1,
        data: {
          sets: [],
          exercise_order: 1,
        },
      }, expect.objectContaining({
        onSuccess: expect.any(Function),
        onError: expect.any(Function),
      }))
    })

    it('reconciles with server data when API succeeds', async () => {
      const user = userEvent.setup()

      renderWithProviders(<SelectExerciseModal />)

      const benchPressButton = screen.getByRole('button', { name: /bench press/i })
      await user.click(benchPressButton)

      // Simulate successful API response
      const onSuccessCallback = (mockMutation.mutate as jest.Mock).mock.calls[0][1].onSuccess
      const serverResponse = createMockExerciseExecution({
        exercise_id: 1,
        exercise_name: 'Bench Press',
      })

      await onSuccessCallback(serverResponse)

      // Should reconcile optimistic data with server response
      expect(mockWorkoutStore.reconcileExerciseExecution).toHaveBeenCalledWith(
        'temp-12345', // optimistic ID
        serverResponse
      )

      // Should invalidate cache for background sync
      expect(mockCacheUtils.invalidateWorkoutData).toHaveBeenCalled()
    })

    it('allows selecting multiple exercises rapidly', async () => {
      const user = userEvent.setup()

      renderWithProviders(<SelectExerciseModal />)

      // Rapidly select multiple exercises
      const benchPressButton = screen.getByRole('button', { name: /bench press/i })
      const squatButton = screen.getByRole('button', { name: /squat/i })

      await user.click(benchPressButton)
      await user.click(squatButton)

      // Both should be processed optimistically
      expect(mockWorkoutStore.addOptimisticExercise).toHaveBeenCalledTimes(2)
      expect(mockMutation.mutate).toHaveBeenCalledTimes(2)
    })
  })

  describe('Failed Exercise Addition', () => {
    it('removes exercise and shows error when API fails', async () => {
      const user = userEvent.setup()

      renderWithProviders(<SelectExerciseModal />)

      const benchPressButton = screen.getByRole('button', { name: /bench press/i })
      await user.click(benchPressButton)

      // Simulate API failure
      const onErrorCallback = (mockMutation.mutate as jest.Mock).mock.calls[0][1].onError
      const apiError = new Error('Network error')

      onErrorCallback(apiError)

      // Should clean up failed operation
      expect(mockWorkoutStore.cleanupFailedOperations).toHaveBeenCalledWith('temp-12345')
    })

    it('handles API errors gracefully without blocking UI', async () => {
      const user = userEvent.setup()

      // Mock API to always fail
      mockMutation.mutate.mockImplementation((_, { onError }) => {
        onError(new Error('API Error'))
      })

      renderWithProviders(<SelectExerciseModal />)

      const benchPressButton = screen.getByRole('button', { name: /bench press/i })
      await user.click(benchPressButton)

      // Modal should still close immediately despite API failure
      expect(mockUIStore.closeAllModals).toHaveBeenCalled()

      // Optimistic update should still happen
      expect(mockWorkoutStore.addOptimisticExercise).toHaveBeenCalled()

      // Cleanup should be called
      expect(mockWorkoutStore.cleanupFailedOperations).toHaveBeenCalled()
    })
  })

  describe('Exercise Search and Display', () => {
    it('groups exercises by body part', () => {
      renderWithProviders(<SelectExerciseModal />)

      // Should group exercises by body part
      expect(screen.getByText('Chest')).toBeInTheDocument()
      expect(screen.getByText('Legs')).toBeInTheDocument()

      // Exercises should appear under correct groups
      expect(screen.getByText('Bench Press')).toBeInTheDocument()
      expect(screen.getByText('Squat')).toBeInTheDocument()
    })

    it('shows loading state during search', () => {
      ;(useFuzzyExerciseSearch as jest.Mock).mockReturnValue({
        data: null,
        isLoading: true,
      })
      ;(useExerciseDataCache as jest.Mock).mockReturnValue({
        data: null,
        isLoading: true,
        error: null,
        refetch: jest.fn()
      })

      renderWithProviders(<SelectExerciseModal />)

      // Should not show specific exercises when loading
      expect(screen.queryByText('Bench Press')).not.toBeInTheDocument()
      expect(screen.queryByText('Squat')).not.toBeInTheDocument()

      // Should still show the modal title and search
      expect(screen.getByText('Select Exercise')).toBeInTheDocument()
      expect(screen.getByPlaceholderText('Search exercises...')).toBeInTheDocument()
    })

    it('handles empty search results', () => {
      ;(useFuzzyExerciseSearch as jest.Mock).mockReturnValue({
        data: { items: [], total: 0, page: 1, size: 50, pages: 0 },
        isLoading: false,
      })
      ;(useExerciseDataCache as jest.Mock).mockReturnValue({
        data: [],
        isLoading: false,
        error: null,
        refetch: jest.fn()
      })

      renderWithProviders(<SelectExerciseModal />)

      expect(screen.getByText('No exercises available')).toBeInTheDocument()
    })
  })

  describe('Modal Interactions', () => {
    it('closes modal when user cancels', async () => {
      const user = userEvent.setup()

      renderWithProviders(<SelectExerciseModal />)

      // Find and click close button or outside modal
      await user.keyboard('{Escape}')

      expect(mockUIStore.closeAllModals).toHaveBeenCalled()
    })

    it('opens add new exercise modal', async () => {
      const user = userEvent.setup()

      renderWithProviders(<SelectExerciseModal />)

      const addNewButton = screen.getByRole('button', { name: /add new exercise/i })
      await user.click(addNewButton)

      expect(mockUIStore.openAddNewExerciseModal).toHaveBeenCalled()
    })

    it('filters exercises based on search term', async () => {
      const user = userEvent.setup()

<<<<<<< HEAD
      // Mock filtered results for search
      ;(useExerciseDataCache as jest.Mock).mockReturnValue({
        data: [
          createMockExercise({ id: 1, name: 'Bench Press', body_part: 'chest' }),
        ],
        isLoading: false,
        error: null,
        refetch: jest.fn()
=======
      // Set up mock to return filtered results from the start
      ;(useFuzzyExerciseSearch as jest.Mock).mockReturnValue({
        data: {
          items: [
            createMockExercise({ id: 1, name: 'Bench Press', body_part: 'chest' }),
          ],
          total: 1,
          page: 1,
          size: 50,
          pages: 1,
        },
        isLoading: false,
>>>>>>> 4820a7bb
      })

      renderWithProviders(<SelectExerciseModal />)

      const searchInput = screen.getByPlaceholderText('Search exercises...')
      await user.type(searchInput, 'bench')

      // Wait for the search to filter results
      await waitFor(() => {
        expect(screen.getByText('Bench Press')).toBeInTheDocument()
        // Squat should not be shown when searching for "bench"
        expect(screen.queryByText('Squat')).not.toBeInTheDocument()
      })
    })
  })

  describe('No Active Workout Edge Case', () => {
    it('prevents exercise selection when no active workout', async () => {
      const user = userEvent.setup()

      // Mock no active workout
      ;(useWorkoutStore as jest.Mock).mockReturnValue({
        ...mockWorkoutStore,
        activeWorkout: null,
      })

      renderWithProviders(<SelectExerciseModal />)

      const benchPressButton = screen.getByRole('button', { name: /bench press/i })
      await user.click(benchPressButton)

      // Should not add exercise or make API call
      expect(mockWorkoutStore.addOptimisticExercise).not.toHaveBeenCalled()
      expect(mockMutation.mutate).not.toHaveBeenCalled()
    })
  })
})<|MERGE_RESOLUTION|>--- conflicted
+++ resolved
@@ -8,12 +8,7 @@
 import {
   useUpsertExerciseExecutionApiV1WorkoutsWorkoutIdExerciseExecutionsExerciseIdPut
 } from '@/lib/api/generated'
-<<<<<<< HEAD
-import { useTaggedSearchExercises } from '@/lib/hooks/use-tagged-queries'
-import { useExerciseDataCache } from '@/lib/search/exercise-data-cache'
-=======
 import { useFuzzyExerciseSearch } from '@/lib/hooks/use-fuzzy-exercise-search'
->>>>>>> 4820a7bb
 import { SelectExerciseModal } from './select-exercise-modal'
 import {
   createMockWorkout,
@@ -29,12 +24,7 @@
 jest.mock('@/lib/stores/ui-store')
 jest.mock('@/lib/cache-tags')
 jest.mock('@/lib/api/generated')
-<<<<<<< HEAD
-jest.mock('@/lib/hooks/use-tagged-queries')
-jest.mock('@/lib/search/exercise-data-cache')
-=======
 jest.mock('@/lib/hooks/use-fuzzy-exercise-search')
->>>>>>> 4820a7bb
 jest.mock('sonner', () => ({
   toast: {
     error: jest.fn(),
@@ -110,20 +100,7 @@
       status: 'authenticated'
     })
 
-<<<<<<< HEAD
-    // Mock exercise data cache
-    ;(useExerciseDataCache as jest.Mock).mockReturnValue({
-      data: [
-        createMockExercise({ id: 1, name: 'Bench Press', body_part: 'chest' }),
-        createMockExercise({ id: 2, name: 'Squat', body_part: 'legs' }),
-      ],
-      isLoading: false,
-      error: null,
-      refetch: jest.fn()
-    })
-=======
     // Exercise data is now handled by useFuzzyExerciseSearch mock below
->>>>>>> 4820a7bb
 
     ;(useWorkoutStore as jest.Mock).mockReturnValue(mockWorkoutStore)
     ;(useUIStore as jest.Mock).mockReturnValue(mockUIStore)
@@ -285,12 +262,6 @@
         data: null,
         isLoading: true,
       })
-      ;(useExerciseDataCache as jest.Mock).mockReturnValue({
-        data: null,
-        isLoading: true,
-        error: null,
-        refetch: jest.fn()
-      })
 
       renderWithProviders(<SelectExerciseModal />)
 
@@ -308,12 +279,6 @@
         data: { items: [], total: 0, page: 1, size: 50, pages: 0 },
         isLoading: false,
       })
-      ;(useExerciseDataCache as jest.Mock).mockReturnValue({
-        data: [],
-        isLoading: false,
-        error: null,
-        refetch: jest.fn()
-      })
 
       renderWithProviders(<SelectExerciseModal />)
 
@@ -347,16 +312,6 @@
     it('filters exercises based on search term', async () => {
       const user = userEvent.setup()
 
-<<<<<<< HEAD
-      // Mock filtered results for search
-      ;(useExerciseDataCache as jest.Mock).mockReturnValue({
-        data: [
-          createMockExercise({ id: 1, name: 'Bench Press', body_part: 'chest' }),
-        ],
-        isLoading: false,
-        error: null,
-        refetch: jest.fn()
-=======
       // Set up mock to return filtered results from the start
       ;(useFuzzyExerciseSearch as jest.Mock).mockReturnValue({
         data: {
@@ -369,7 +324,6 @@
           pages: 1,
         },
         isLoading: false,
->>>>>>> 4820a7bb
       })
 
       renderWithProviders(<SelectExerciseModal />)
